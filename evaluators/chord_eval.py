--- conflicted
+++ resolved
@@ -34,93 +34,6 @@
     return ref_files, est_files
 
 
-<<<<<<< HEAD
-=======
-def evaluate_pair(reference_file,
-                  estimation_file,
-                  vocabularies=['root', 'majmin',
-                                'majmin-inv',
-                                'sevenths',
-                                'sevenths-inv'],
-                  boundary_mode='intersect'):
-    '''Load data and perform the evaluation between a pair of annotations.
-
-    :parameters:
-    - reference_file: str
-        Path to a reference annotation.
-
-    - estimation_file: str
-        Path to an estimated annotation.
-
-    - vocabularies: list of strings
-        Comparisons to make between the reference and estimated sequences.
-        Defaults to ['root', 'majmin', 'majmin-inv', 'sevenths', 'sevenths-inv']
-
-    -boundary_mode: str
-        Method for resolving sequences of different lengths, one of
-        ['intersect', 'fit-to-ref', 'fit-to-est'].
-            intersect: Truncate both to the time range on with both sequences
-                are defined.
-            fit-to-ref: Pad the estimation to match the reference, filling
-                missing labels with 'no-chord'.
-            fit-to-est: Pad the reference to match the estimation, filling
-                missing labels with 'no-chord'.
-
-    :returns:
-    -result: dict
-        Dictionary containing the averaged scores for each vocabulary, along
-        with the total duration of the file ('_weight') and any errors
-        ('_error') caught in the process.
-    '''
-
-    # load the data
-    ref_intervals, ref_labels = mir_eval.io.load_intervals(reference_file)
-    est_intervals, est_labels = mir_eval.io.load_intervals(estimation_file)
-
-    if boundary_mode == 'intersect':
-        t_min = max([ref_intervals.min(), est_intervals.min()])
-        t_max = min([ref_intervals.max(), est_intervals.max()])
-    elif boundary_mode == 'fit-to-ref':
-        t_min = ref_intervals.min()
-        t_max = ref_intervals.max()
-    elif boundary_mode == 'fit-to-est':
-        t_min = est_intervals.min()
-        t_max = est_intervals.max()
-    else:
-        raise ValueError("Unsupported boundary mode: %s" % boundary_mode)
-
-    # Reduce the two annotations to the time intersection of both interval
-    #  sequences.
-    ref_intervals, ref_labels = mir_eval.util.adjust_intervals(
-        ref_intervals, ref_labels, t_min, t_max,
-        mir_eval.chord.NO_CHORD, mir_eval.chord.NO_CHORD)
-
-    est_intervals, est_labels = mir_eval.util.adjust_intervals(
-        est_intervals, est_labels, t_min, t_max,
-        mir_eval.chord.NO_CHORD, mir_eval.chord.NO_CHORD)
-
-    # Merge the time-intervals
-    intervals, ref_labels, est_labels = mir_eval.util.merge_labeled_intervals(
-        ref_intervals, ref_labels, est_intervals, est_labels)
-
-    # Now compute all the metrics
-    result = OrderedDict(_weight=intervals.max())
-    try:
-        for vocab in vocabularies:
-            result[vocab] = mir_eval.chord.METRICS[vocab](
-                ref_labels, est_labels, intervals)
-    except mir_eval.chord.InvalidChordException as err:
-        basename = os.path.basename(reference_file)
-        print "[%s]: Skipping %s\n\t%s" % (err.name, basename, err.message)
-        if err.chord_label in ref_labels:
-            offending_file = reference_file
-        else:
-            offending_file = estimation_file
-        result['_error'] = (err.chord_label, offending_file)
-    return result
-
-
->>>>>>> d5c7649d
 def print_evaluation(prediction_file, result):
     # And print them
     print os.path.basename(prediction_file)
